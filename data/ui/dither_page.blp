--- conflicted
+++ resolved
@@ -25,18 +25,13 @@
             [start]
             Gtk.Button {
               tooltip-text: _("Open Image (Ctrl+O)");
-<<<<<<< HEAD
-              icon-name: "arrow-into-box-symbolic";
               action-name: "win.open-image";
-=======
-              action-name: "app.open-image";
 
               child: Adw.ButtonContent {
                 icon-name: "folder-open-symbolic";
                 label: _("_Open");
                 use-underline: true;
               };
->>>>>>> 1404f86b
             }
 
             [end]
@@ -90,13 +85,8 @@
           [start]
           Gtk.Button {
             tooltip-text: _("Open Image (Ctrl+O)");
-<<<<<<< HEAD
-            icon-name: "arrow-into-box-symbolic";
+            icon-name: "folder-open-symbolic";
             action-name: "win.open-image";
-=======
-            icon-name: "folder-open-symbolic";
-            action-name: "app.open-image";
->>>>>>> 1404f86b
           }
 
           [start]
